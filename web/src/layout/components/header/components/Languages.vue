<template>
  <n-dropdown trigger="click"  :options="options" @select="handleChangeLocale">
    <n-icon mr-20 size="18" style="cursor: pointer">
      <icon-mdi:globe />
    </n-icon>
  </n-dropdown>
</template>

<script setup>
<<<<<<< HEAD
import {useI18n} from 'vue-i18n'
import {useAppStore} from "@/store";
import {useRouter} from "vue-router";
import {renderIcon} from "@/utils";
=======
import { useI18n } from 'vue-i18n'
import { useAppStore } from '@/store'
>>>>>>> c7a2164d

const router = useRouter()
const appStore = useAppStore()
const { availableLocales, t } = useI18n()

const options = computed(() => {
  let select = []
  availableLocales.forEach((locale) => {
    select.push({
<<<<<<< HEAD
      label: t('lang', 1, {'locale': locale}),
      key: locale,
      icon: renderIcon(locale === appStore.locale ? 'mdi:check' : '')
=======
      label: t('lang', 1, { locale: locale }),
      key: locale,
>>>>>>> c7a2164d
    })
  })
  return select
})

const handleChangeLocale = (value) => {
  if (value !== appStore.locale) {
    appStore.setLocale(value)
    // reload page to apply change
    router.go()
  }
}
</script><|MERGE_RESOLUTION|>--- conflicted
+++ resolved
@@ -7,15 +7,10 @@
 </template>
 
 <script setup>
-<<<<<<< HEAD
-import {useI18n} from 'vue-i18n'
-import {useAppStore} from "@/store";
-import {useRouter} from "vue-router";
-import {renderIcon} from "@/utils";
-=======
 import { useI18n } from 'vue-i18n'
-import { useAppStore } from '@/store'
->>>>>>> c7a2164d
+import { useAppStore } from '@/store';
+import { useRouter } from 'vue-router';
+import { renderIcon } from '@/utils';
 
 const router = useRouter()
 const appStore = useAppStore()
@@ -25,14 +20,9 @@
   let select = []
   availableLocales.forEach((locale) => {
     select.push({
-<<<<<<< HEAD
-      label: t('lang', 1, {'locale': locale}),
+      label: t('lang', 1, { locale: locale }),
       key: locale,
       icon: renderIcon(locale === appStore.locale ? 'mdi:check' : '')
-=======
-      label: t('lang', 1, { locale: locale }),
-      key: locale,
->>>>>>> c7a2164d
     })
   })
   return select
