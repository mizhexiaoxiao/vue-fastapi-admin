--- conflicted
+++ resolved
@@ -1,10 +1,5 @@
-<<<<<<< HEAD
-import i18n from '@/i18n'
-const {t} = i18n.global
-=======
 import i18n from '~/i18n'
 const { t } = i18n.global
->>>>>>> c7a2164d
 
 const Layout = () => import('@/layout/index.vue')
 
